from __future__ import annotations
from pathlib import Path

import pytest
from porepipe import *
from porepipe.stages import *
from porepipe.features import psd_freq, global_features
from functools import partial

@pytest.fixture
def abf_blood():
    path = Path("./test/test_blood.abf")
    return ABF(path)

@pytest.fixture
def pipe_blood(abf_blood):
    fs = abf_blood.sampleRate
    pipe = Pipeline(
        volt(abf_blood.sweepC, 20.0),
        lowpass(cutoff_fq=10e3, fs=fs),
        trim(left=fs * 0.01),
        as_ires(),
        threshold(lo=0.0, hi=0.8, cutoff=1e-3 * fs),
        trim(left=1e-4 * fs, right=1e-4 * fs),
        features=(*global_features, psd_freq(fs=fs)),
        n_segments=10,
        n_jobs=4
    )
    return pipe

def test_blood(pipe_blood, abf_blood):
    assert len(pipe_blood(abf_blood).features) > 0
<<<<<<< HEAD
    print(pipe_blood)
    print(pipe_blood(abf_blood))
    pipe_blood(abf_blood).by_name['volt'][0].inspect()

=======
>>>>>>> aa1edb89

def test_sublevels():
    abf = ABF("test/test_sublevels.abf")
    fs = abf.sampleRate
    pipe = Pipeline(
        lowpass(cutoff_fq=100, fs=fs),
        as_ires(max_amplitude=150),
        threshold(lo=0.55, hi=0.7, cutoff=2 * fs),
        trim(left=0.01 * fs, right=0.01 * fs),
        levels(n=2, tol=0.05),
        features=global_features,
        n_segments=10,
        n_jobs=4
    )
    pipe(abf).events[0].y = np.array([])
    assert len(pipe(abf).features) > 0<|MERGE_RESOLUTION|>--- conflicted
+++ resolved
@@ -30,13 +30,9 @@
 
 def test_blood(pipe_blood, abf_blood):
     assert len(pipe_blood(abf_blood).features) > 0
-<<<<<<< HEAD
     print(pipe_blood)
     print(pipe_blood(abf_blood))
     pipe_blood(abf_blood).by_name['volt'][0].inspect()
-
-=======
->>>>>>> aa1edb89
 
 def test_sublevels():
     abf = ABF("test/test_sublevels.abf")
